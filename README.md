# arris_cable_modem_stats

This is a Python script to scrape stats from the Arris cable modem web interface.  Results are meant to be sent to InfluxDB for use with Grafana, but other targets could be added.  This currently only works with the Arris SB8200.  Credit goes to https://github.com/billimek/SB6183-stats-for-influxdb


## Authentication
In late Oct 2020, Comcast deployed firmware updates to the SB8200 which now require authenticating against the modem.  If your modem requires authentication (you get a login page when browsing to https://192.168.100.1/), then you must edit your config.ini file (or set the matching ENV variables) and set ```modem_auth_required``` to ```True```, and set ```modem_password``` appropriately.  By default, your modem's password is the last eight characters of the serial number, located on a sticker on the bottom of the modem.

There is some kind of bug (at least with Comcast's firmware) where the modem cannot handle more than ~10 sessions.  Once those sessions have been used up, it seems you must wait for them to expire or reboot the modem.  I have not been able to successfully log out of the sessions, but this script attempts to keep reusing the same session as long as it can.

## Run Locally

- Install [pipenv](https://github.com/pypa/pipenv). On a Mac with Homebrew, ```brew install pipenv```
- Install pip dependencies (run from the script directory of this repo): ```pipenv install```
- Edit config.ini and change influx_host to your influxdb server
- ```pipenv run python3 arris_stats.py --config config.ini```

## Docker
Run in a Docker container with:

    docker build -t arris_stats .
    docker run arris_stats

Note that the same parameters from config.ini can be set as ENV variables, ENV overrides config.ini.

## Config Settings
Config settings can be provided by the config.ini file, or set as ENV variables.  ENV variables override config.ini.

- destination = influxdb
- sleep_interval = 300
- modem_url = https://192.168.100.1/cmconnectionstatus.html
- modem_verify_ssl = False
- modem_auth_required = False
- modem_username = admin
- modem_password = None
- modem_model = sb8200
- exit_on_auth_error = True
- exit_on_html_error = True
- clear_auth_token_on_html_error = True
- sleep_before_exit = False
- influx_host = localhost
- influx_port = 8086
- influx_database = cable_modem_stats
- influx_username = None
- influx_password = None
- influx_use_ssl = False
- influx_verify_ssl = True


### Debugging
<<<<<<< HEAD
You can enable debug logs in three ways:

1. Use --debug when running from cli
    - ```pipenv run python3 sb8200_stats.py --debug --config config.ini```
2. Set ENV variable ```arris_stats_debug = true```
3. Set config.ini ```arris_stats_debug = true```
=======
```pipenv run python3 sb8200_stats.py --debug --config config.ini```
>>>>>>> a8c80e6e

## InfluxDB
The database will be created automatically if the user has permissions (config.ini defaults to anonymous access).  You can set the database name in config.ini using the [INFLUXDB] database parameter.

## Grafana

There are two Grafana examples.  The first only relies on the Python script from this repo, while the second relies on [Telegraf](https://www.influxdata.com/time-series-platform/telegraf/).

### SB8200 Dashboard

- Setup arrris_stats.py to run from somewhere (There's a Docker example below)
- Import a new dashboard using the [grafana/sb8200_grafana.json](grafana/sb8200_grafana.json) file.  Originally exported from Grafana v6.3.3

![SB8200 Dashboard 1](readme/ss1.png)
![SB8200 Dashboard 2](readme/ss2.png)

### Internet Uptime Dashboard

- Install [Telegraf](https://www.influxdata.com/time-series-platform/telegraf/) on your InfluxDB system (or on a separate server/container)
- Drop [influxdb/telegraph_internet_uptime.conf](influxdb/telegraph_internet_uptime.conf) into ```/etc/telegraf/telegraf.d/```  (customize IPs/hosts to your liking)
- Restart/reload Telegraf
- Import [grafana/internet_uptime.json](grafana/internet_uptime.json) into Grafana

![Internet Uptime](readme/internet_uptime.png)<|MERGE_RESOLUTION|>--- conflicted
+++ resolved
@@ -48,16 +48,13 @@
 
 
 ### Debugging
-<<<<<<< HEAD
+
 You can enable debug logs in three ways:
 
 1. Use --debug when running from cli
     - ```pipenv run python3 sb8200_stats.py --debug --config config.ini```
 2. Set ENV variable ```arris_stats_debug = true```
 3. Set config.ini ```arris_stats_debug = true```
-=======
-```pipenv run python3 sb8200_stats.py --debug --config config.ini```
->>>>>>> a8c80e6e
 
 ## InfluxDB
 The database will be created automatically if the user has permissions (config.ini defaults to anonymous access).  You can set the database name in config.ini using the [INFLUXDB] database parameter.
